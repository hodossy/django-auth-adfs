import logging

import jwt
from django.contrib.auth import get_user_model
from django.contrib.auth.backends import ModelBackend
from django.contrib.auth.models import Group
from django.core.exceptions import ImproperlyConfigured, PermissionDenied, ObjectDoesNotExist

from django_auth_adfs import signals
from django_auth_adfs.config import settings, provider_config

logger = logging.getLogger("django_auth_adfs")


class AdfsBaseBackend(ModelBackend):
    def exchange_auth_code(self, authorization_code, request):
        logger.debug("Received authorization code: " + authorization_code)
        data = {
            'grant_type': 'authorization_code',
            'client_id': settings.CLIENT_ID,
            'redirect_uri': provider_config.redirect_uri(request),
            'code': authorization_code,
        }
        if settings.CLIENT_SECRET:
            data['client_secret'] = settings.CLIENT_SECRET

        logger.debug("Getting access token at: " + provider_config.token_endpoint)
        response = provider_config.session.post(provider_config.token_endpoint, data, timeout=settings.TIMEOUT)

        # 200 = valid token received
        # 400 = 'something' is wrong in our request
        if response.status_code == 400:
            logger.error("ADFS server returned an error: " + response.json()["error_description"])
            raise PermissionDenied

        if response.status_code != 200:
            logger.error("Unexpected ADFS response: " + response.content.decode())
            raise PermissionDenied

        adfs_response = response.json()
        return adfs_response

<<<<<<< HEAD
        user.save()
        return user

    def verify_access_token(self, access_token):
=======
    def validate_access_token(self, access_token):
>>>>>>> 6a07fbec
        for idx, key in enumerate(provider_config.signing_keys):
            try:
                # Explicitly define the verification option.
                # The list below is the default the jwt module uses.
                # Explicit is better then implicit and it protects against
                # changes in the defaults the jwt module uses.
                options = {
                    'verify_signature': True,
                    'verify_exp': True,
                    'verify_nbf': True,
                    'verify_iat': True,
                    'verify_aud': (True if settings.AUDIENCE else False),
                    'verify_iss': True,
                    'require_exp': False,
                    'require_iat': False,
                    'require_nbf': False
                }
                # Validate token and return claims
                return jwt.decode(
                    access_token,
                    key=key,
                    algorithms=['RS256', 'RS384', 'RS512'],
                    verify=True,
                    audience=settings.AUDIENCE,
                    issuer=provider_config.issuer,
                    options=options,
                )
            except jwt.ExpiredSignature as error:
                logger.info("Signature has expired: %s" % error)
                raise PermissionDenied
            except jwt.DecodeError as error:
                # If it's not the last certificate in the list, skip to the next one
                if idx < len(provider_config.signing_keys) - 1:
                    continue
                else:
                    logger.info('Error decoding signature: %s' % error)
                    raise PermissionDenied
            except jwt.InvalidTokenError as error:
                logger.info(str(error))
                raise PermissionDenied

    def process_access_token(self, access_token, adfs_response=None):
        if not access_token:
            raise PermissionDenied

        logger.debug("Received access token: " + access_token)
        claims = self.validate_access_token(access_token)
        if not claims:
            raise PermissionDenied

        user = self.create_user(claims)
        self.update_user_attributes(user, claims)
        self.update_user_groups(user, claims)
        self.update_user_flags(user, claims)

        signals.post_authenticate.send(
            sender=self,
            user=user,
            claims=claims,
            adfs_response=adfs_response
        )

        user.save()
        return user

    def create_user(self, claims):
        """
        Create the user if it doesn't exist yet

        Args:
            claims (dict): claims from the access token

        Returns:
            django.contrib.auth.models.User: A Django user
        """
        # Create the user
        username_claim = settings.USERNAME_CLAIM
        usermodel = get_user_model()
        user, created = usermodel.objects.get_or_create(**{
            usermodel.USERNAME_FIELD: claims[username_claim]
        })
        if created:
            logger.debug("User '{}' has been created.".format(claims[username_claim]))

        return user

    def update_user_attributes(self, user, claims):
        """
        Updates user attributes based on the CLAIM_MAPPING setting.

        Args:
            user (django.contrib.auth.models.User): User model instance
            claims (dict): claims from the access token
        """

        required_fields = [field.name for field in user._meta.fields if field.blank is False]

        for field, claim in settings.CLAIM_MAPPING.items():
            if hasattr(user, field):
                if claim in claims:
                    setattr(user, field, claims[claim])
                    logger.debug("Attribute '{}' for user '{}' was set to '{}'.".format(user, field, claims[claim]))
                else:
                    if field in required_fields:
                        msg = "Claim not found in access token: '{}'. Check ADFS claims mapping."
                        raise ImproperlyConfigured(msg.format(claim))
                    else:
                        msg = "Claim '{}' for user field '{}' was not found in the access token for user '{}'. " \
                              "Field is not required and will be left empty".format(claim, field, user)
                        logger.warning(msg)
            else:
                msg = "User model has no field named '{}'. Check ADFS claims mapping."
                raise ImproperlyConfigured(msg.format(field))

    def update_user_groups(self, user, claims):
        """
        Updates user group memberships based on the GROUPS_CLAIM setting.

        Args:
            user (django.contrib.auth.models.User): User model instance
            claims (dict): Claims from the access token
        """
        if settings.GROUPS_CLAIM is not None:
            # Update the user's group memberships
            django_groups = [group.name for group in user.groups.all()]

            if settings.GROUPS_CLAIM in claims:
                claim_groups = claims[settings.GROUPS_CLAIM]
                if not isinstance(claim_groups, list):
                    claim_groups = [claim_groups, ]
            else:
                logger.debug(
                    "The configured groups claim '{}' was not found in the access token".format(settings.GROUPS_CLAIM))
                claim_groups = []

            # Make a diff of the user's groups.
            # Removing a user from all groups and then re-add them would cause
            # the autoincrement value for the database table storing the
            # user-to-group mappings to increment for no reason.
            groups_to_remove = set(django_groups) - set(claim_groups)
            groups_to_add = set(claim_groups) - set(django_groups)

            # Loop through the groups in the group claim and
            # add the user to these groups as needed.
            for group_name in groups_to_remove:
                group = Group.objects.get(name=group_name)
                user.groups.remove(group)
                logger.debug("User removed from group '{}'".format(group_name))

            for group_name in groups_to_add:
                try:
                    if settings.MIRROR_GROUPS:
                        group, _ = Group.objects.get_or_create(name=group_name)
                        logger.debug("Created group '{}'".format(group_name))
                    else:
                        group = Group.objects.get(name=group_name)
                    user.groups.add(group)
                    logger.debug("User added to group '{}'".format(group_name))
                except ObjectDoesNotExist:
                    # Silently fail for non-existing groups.
                    pass

    def update_user_flags(self, user, claims):
        """
        Updates user boolean attributes based on the BOOLEAN_CLAIM_MAPPING setting.

        Args:
            user (django.contrib.auth.models.User): User model instance
            claims (dict): Claims from the access token
        """
        if settings.GROUPS_CLAIM is not None:
            if settings.GROUPS_CLAIM in claims:
                access_token_groups = claims[settings.GROUPS_CLAIM]
                if not isinstance(access_token_groups, list):
                    access_token_groups = [access_token_groups, ]
            else:
                logger.debug("The configured group claim was not found in the access token")
                access_token_groups = []

            for flag, group in settings.GROUP_TO_FLAG_MAPPING.items():
                if hasattr(user, flag):
                    if group in access_token_groups:
                        value = True
                    else:
                        value = False
                    setattr(user, flag, value)
                    logger.debug('Attribute "{}" for user "{}" was set to "{}".'.format(user, flag, value))
                else:
                    msg = "User model has no field named '{}'. Check ADFS boolean claims mapping."
                    raise ImproperlyConfigured(msg.format(flag))

        for field, claim in settings.BOOLEAN_CLAIM_MAPPING.items():
            if hasattr(user, field):
                bool_val = False
                if claim in claims and str(claims[claim]).lower() in ['y', 'yes', 't', 'true', 'on', '1']:
                    bool_val = True
                setattr(user, field, bool_val)
                logger.debug('Attribute "{}" for user "{}" was set to "{}".'.format(user, field, bool_val))
            else:
                msg = "User model has no field named '{}'. Check ADFS boolean claims mapping."
                raise ImproperlyConfigured(msg.format(field))


class AdfsAuthCodeBackend(AdfsBaseBackend):
    """
    Authentication backend to allow authenticating users against a
    Microsoft ADFS server with an authorization code.
    """

    def authenticate(self, request=None, authorization_code=None, **kwargs):
        # If loaded data is too old, reload it again
        provider_config.load_config()

        # If there's no token or code, we pass control to the next authentication backend
        if authorization_code is None or authorization_code == '':
            logger.debug("django_auth_adfs authentication backend was called but no authorization code was received")
            return

        adfs_response = self.exchange_auth_code(authorization_code, request)
        access_token = adfs_response["access_token"]
        user = self.process_access_token(access_token, adfs_response)
        return user


class AdfsAccessTokenBackend(AdfsBaseBackend):
    """
    Authentication backend to allow authenticating users against a
    Microsoft ADFS server with an access token retrieved by the client.
    """

    def authenticate(self, request=None, access_token=None, **kwargs):
        # If loaded data is too old, reload it again
        provider_config.load_config()

        # If there's no token or code, we pass control to the next authentication backend
        if access_token is None or access_token == '':
            logger.debug("django_auth_adfs authentication backend was called but no authorization code was received")
            return

        access_token = access_token.decode()
        user = self.process_access_token(access_token)
        return user


class AdfsBackend(AdfsAuthCodeBackend):
    """ Backwards compatible class name """
    pass<|MERGE_RESOLUTION|>--- conflicted
+++ resolved
@@ -40,14 +40,7 @@
         adfs_response = response.json()
         return adfs_response
 
-<<<<<<< HEAD
-        user.save()
-        return user
-
-    def verify_access_token(self, access_token):
-=======
     def validate_access_token(self, access_token):
->>>>>>> 6a07fbec
         for idx, key in enumerate(provider_config.signing_keys):
             try:
                 # Explicitly define the verification option.
